import BTrees

from persistent import Persistent
from ZODB.broken import Broken
from zope.interface import implementer

_marker = object()

from .. import exc
from ..interfaces import IResultSet

@implementer(IResultSet)
class ResultSet(object):

    family = BTrees.family64

    def __init__(self, ids, numids, resolver):
        self.ids = ids # only guaranteed to be iterable, not sliceable
        self.numids = numids
        self.resolver = resolver
        
    def __len__(self):
        return self.numids

<<<<<<< HEAD
    def sort(self, index, reverse=False, limit=None):
=======
    def sort(self, index, limit=None, reverse=False, raise_unsortable=True):
>>>>>>> f3e1c177
        ids = self.ids

        if not hasattr(ids, '__len__'):
            # indexes have no obligation to be able to sort generators
            ids = list(ids)
            self.ids = ids

        ids = index.sort(
            self.ids,
            reverse=reverse,
            limit=limit,
            raise_unsortable=raise_unsortable,
            )

        numids = self.numids

        if limit:
            numids = min(numids, limit)

        return self.__class__(ids, numids, self.resolver)

    def first(self, resolve=True):
        # return the first object or None
        resolver = self.resolver
        if resolver is None or not resolve:
            for id_ in self.ids:
                return id_
        else:
            for id_ in self.ids:
                return resolver(id_)

    def one(self, resolve=True):
        if self.numids == 1:
            return self.first(resolve=resolve)
        if self.numids > 1:
            raise exc.MultipleResults(self)
        else:
            raise exc.NoResults(self)

    def _resolve_all(self, resolver):
        for id_ in self.ids:
            yield resolver(id_)

    def all(self, resolve=True):
        resolver = self.resolver
        if resolver is None or not resolve:
            return self.ids
        else:
            return self._resolve_all(resolver)

    def __iter__(self):
        return iter(self.all())

class BaseIndexMixin(object):
    """ Mixin class for indexes that implements common behavior """

    family = BTrees.family64

    def discriminate(self, obj, default):
        """ See interface IIndexInjection """
        if callable(self.discriminator):
            value = self.discriminator(obj, _marker)
        else:
            value = getattr(obj, self.discriminator, _marker)

        if value is _marker:
            return default
        
        if isinstance(value, Persistent):
            raise ValueError('Catalog cannot index persistent object %s' %
                             value)

        if isinstance(value, Broken):
            raise ValueError('Catalog cannot index broken object %s' %
                             value)

        return value

    def reindex_doc(self, docid, obj):
        """ See interface IIndexInjection """
        self.unindex_doc(docid)
        self.index_doc(docid, obj)

    def indexed_count(self):
        """ See IIndexedDocuments """
        return len(self.indexed())

    def not_indexed_count(self):
        """ See IIndexedDocuments """
        return len(self.not_indexed())

    def docids(self):
        """ See IIndexedDocuments """
        not_indexed = self.not_indexed()
        indexed = self.indexed()
        if len(not_indexed) == 0:
            return self.family.IF.Set(indexed)
        elif len(indexed) == 0:
            return not_indexed
        indexed = self.family.IF.Set(indexed)
        return self.family.IF.union(not_indexed, indexed)

    def docids_count(self):
        """ See IIndexedDocuments """
        return len(self.docids())

    def apply_intersect(self, query, docids):
        """ Default apply_intersect implementation """
        result = self.apply(query)
        if docids is None:
            return result
        return self.family.IF.weightedIntersection(result, docids)[1]

    def _negate(self, apply_func, *args, **kw):
        positive = apply_func(*args, **kw)
        all = self.docids()
        if len(positive) == 0:
            return all
        return self.family.IF.difference(all, positive)

    def qname(self):
        # used in query representations; __name__ should be set by
        # catalog __setitem__ but if it's not, we fall back to a generic
        # representation
        return getattr(
            self,
            '__name__',
            str(self),
            )
        
    def resultset_from_query(self, query, names=None, resolver=None):
        # default resultset factory; meant to be overridden by systems
        # that have a default resolver
        docids = query._apply(names)
        numdocs = len(docids)
        return ResultSet(docids, numdocs, resolver)

    def flush(self, *arg, **kw):
        """ Hookable by upstream systems"""
        pass

class RichComparisonMixin(object):
    # Stolen from http://www.voidspace.org.uk/python/recipebook.shtml#comparison

    def __eq__(self, other):
        raise NotImplementedError("Equality not implemented")

    def __lt__(self, other):
        raise NotImplementedError("Less than not implemented")

    def __ne__(self, other):
        return not self.__eq__(other)
    
    def __gt__(self, other):
        return not (self.__lt__(other) or self.__eq__(other))

    def __le__(self, other):
        return self.__eq__(other) or self.__lt__(other)

    def __ge__(self, other):
        return self.__eq__(other) or self.__gt__(other)
<|MERGE_RESOLUTION|>--- conflicted
+++ resolved
@@ -22,11 +22,7 @@
     def __len__(self):
         return self.numids
 
-<<<<<<< HEAD
-    def sort(self, index, reverse=False, limit=None):
-=======
-    def sort(self, index, limit=None, reverse=False, raise_unsortable=True):
->>>>>>> f3e1c177
+    def sort(self, index, reverse=False, limit=None, raise_unsortable=True):
         ids = self.ids
 
         if not hasattr(ids, '__len__'):
