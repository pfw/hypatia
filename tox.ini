[tox]
envlist = 
<<<<<<< HEAD
    py38,py39,py310,py311,py312,py3-cover,coverage,docs
=======
    py37,py38,py39,py310,py310-pure,py311,py312,pypy38,pypy39,coverage,docs
>>>>>>> c14e71dd

[testenv]
use_develop = False
commands = 
    pip install -e .[testing]
    pytest
extras =
    testing

[testenv:py310-pure]
use_develop = False
setenv =
    PURE_PYTHON=1

[testenv:coverage]
basepython = python3.7
commands =
    #coverage run setup.py -q test -q
    pip install -e .[testing]
    coverage run --source=hypatia {envbindir}/pytest
    coverage xml -o coverage-py3.xml
    coverage report -m --fail-under=100
setenv =
    COVERAGE_FILE=.coverage
extras =
    testing


[testenv:docs]
allowlist_externals = make
commands =
    make -C docs {posargs:html} BUILDDIR={envdir} "SPHINXOPTS=-E"
extras =
    docs<|MERGE_RESOLUTION|>--- conflicted
+++ resolved
@@ -1,10 +1,6 @@
 [tox]
 envlist = 
-<<<<<<< HEAD
-    py38,py39,py310,py311,py312,py3-cover,coverage,docs
-=======
-    py37,py38,py39,py310,py310-pure,py311,py312,pypy38,pypy39,coverage,docs
->>>>>>> c14e71dd
+    py38,py39,py310,py310-pure,py311,py312,pypy38,pypy39,coverage,docs
 
 [testenv]
 use_develop = False
@@ -18,14 +14,16 @@
 use_develop = False
 setenv =
     PURE_PYTHON=1
+commands = 
+    pip install -e .[testing]
+# The repr of an LFSet is different in pure python
+    pytest --ignore=hypatia/field/README.txt
 
 [testenv:coverage]
-basepython = python3.7
+basepython = python3.12
 commands =
-    #coverage run setup.py -q test -q
     pip install -e .[testing]
     coverage run --source=hypatia {envbindir}/pytest
-    coverage xml -o coverage-py3.xml
     coverage report -m --fail-under=100
 setenv =
     COVERAGE_FILE=.coverage
